--- conflicted
+++ resolved
@@ -342,11 +342,6 @@
         // 获取当前记录
         auto record = fh_->get_record(rid_, context_);
         
-<<<<<<< HEAD
-=======
-        // 移动到下一个满足条件的记录
-        
->>>>>>> be2df7ee
         return record;
     }
     
